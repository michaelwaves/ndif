import gc
import inspect
<<<<<<< HEAD
import os
import socket
import time
=======
import logging
>>>>>>> c0fe7632
from datetime import timedelta
from functools import partial
from typing import Any, Dict

import ray
import torch
import torch.distributed
from minio import Minio
from ray import serve
from ray.serve import Application
from torch.amp import autocast
from transformers import PreTrainedModel

from nnsight.models.mixins import RemoteableMixin
from nnsight.schema.Request import RequestModel

from ...schema.Response import ResponseModel, ResultModel
from ..distributed.parallel_dims import ParallelDims
from ..distributed.tensor_parallelism import parallelize_model
from ..distributed.util import (
    load_hf_model_from_cache,
    patch_intervention_protocol,
)
from ..util import update_nnsight_print_function
from .model import ModelDeploymentArgs
from ...logging import load_logger

@serve.deployment(
    ray_actor_options={"num_gpus": 1}, health_check_timeout_s=1200
)
class ModelDeployment:
    def __init__(
        self,
        model_key: str,
        api_url: str,
        object_store_url: str,
        object_store_access_key: str,
        object_store_secret_key: str,
        torch_distributed_address: str,
        torch_distributed_port: int,
        torch_distributed_world_size: int,
        torch_distributed_world_rank: int,
        torch_distributed_world_timeout_seconds: int,
        data_parallelism_size: int,
        tensor_parallelism_size: int,
        pipeline_parallelism_size: int,
    ):

        self.replica_context = serve.get_replica_context()

        self.model_key = model_key
        self.api_url = api_url
        self.object_store_url = object_store_url
        self.object_store_access_key = object_store_access_key
        self.object_store_secret_key = object_store_secret_key
        self.torch_distributed_address = torch_distributed_address
        self.torch_distributed_port = torch_distributed_port
        self.torch_distributed_world_size = torch_distributed_world_size
        self.torch_distributed_world_rank = torch_distributed_world_rank
        self.torch_distributed_world_timeout_seconds = (
            torch_distributed_world_timeout_seconds
        )
        self.data_parallelism_size = data_parallelism_size
        self.tensor_parallelism_size = tensor_parallelism_size
        self.pipeline_parallelism_size = pipeline_parallelism_size

        self.model = RemoteableMixin.from_model_key(
            self.model_key, meta_buffers=False, patch_llama_scan=False
        )

        # Patches nnsight intervention protocol to handle DTensors.
        patch_intervention_protocol()

        self.logger = load_logger(service_name=f"ray.distributed_model_{torch_distributed_world_rank}", logger_name="ray.serve")
        self.head = torch_distributed_world_rank == 0

        if self.head:

            print("Initializing distributed head...")

            self.object_store = Minio(
                self.object_store_url,
                access_key=self.object_store_access_key,
                secret_key=self.object_store_secret_key,
                secure=False,
            )

            if self.torch_distributed_address is None:

                ip_address = ray.get_runtime_context().worker.node_ip_address
                self.torch_distributed_address = (
                    f"tcp://{ip_address}:{self.torch_distributed_port}"
                )

            print(
                f"=> Torch distributed address: {self.torch_distributed_address}"
            )

            self.worker_deployments = []

            for worker_world_rank in range(
                1, self.torch_distributed_world_size
            ):

                distributed_model_deployment_args = DistributedModelDeploymentArgs(
                    model_key=self.model_key,
                    api_url=self.api_url,
                    object_store_url=self.object_store_url,
                    object_store_access_key=self.object_store_access_key,
                    object_store_secret_key=self.object_store_secret_key,
                    torch_distributed_address=self.torch_distributed_address,
                    torch_distributed_world_size=self.torch_distributed_world_size,
                    torch_distributed_world_rank=worker_world_rank,
                    torch_distributed_world_timeout_seconds=self.torch_distributed_world_timeout_seconds,
                    tensor_parallelism_size=self.tensor_parallelism_size,
                    data_parallelism_size=self.data_parallelism_size,
                    pipeline_parallelism_size=self.pipeline_parallelism_size,
                )

                print(f"=> Binding distributed worker: {worker_world_rank}...")

                worker_application = ModelDeployment.bind(
                    **distributed_model_deployment_args.model_dump()
                )

                print(f"=> Bound distributed worker: {worker_world_rank}.")
                print(f"=> Serving distributed worker: {worker_world_rank}...")

                worker_deployment = serve._run(
                    worker_application,
                    _blocking=False,
                    name=f"Shard-{worker_world_rank}:{self.replica_context.app_name}",
                    route_prefix=f"/{self.replica_context.app_name}-{worker_world_rank}",
                )

                print(f"=> Served distributed worker: {worker_world_rank}.")

                self.worker_deployments.append(worker_deployment)

            print(f"Initialized distributed head.")

        self.init_distributed()

    def init_distributed(self):

        print(
            f"Initializing distributed worker: {self.torch_distributed_world_rank}. Ray address: {self.torch_distributed_address}..."
        )

        self.device = torch.device("cuda:0")

        torch.distributed.init_process_group(
            "nccl",
            init_method=self.torch_distributed_address,
            timeout=timedelta(self.torch_distributed_world_timeout_seconds),
            world_size=self.torch_distributed_world_size,
            rank=self.torch_distributed_world_rank,
            device_id=self.device,
        )

        print(
            f"Initialized distributed worker: {self.torch_distributed_world_rank}."
        )

        parallel_dims = ParallelDims(
            dp=self.data_parallelism_size,
            tp=self.tensor_parallelism_size,
            pp=self.pipeline_parallelism_size,
            world_size=self.torch_distributed_world_size,
            enable_loss_parallel=False,
        )

        world_mesh = parallel_dims.build_mesh(device_type=f"cuda")

        torch.set_default_device(self.device)
        torch.set_default_dtype(torch.bfloat16)

        print(
            f"Parallelizing distributed worker: {self.torch_distributed_world_rank}..."
        )

        parallelize_model(
            self.model._model,
            self.model._model.config._name_or_path,
            world_mesh["tp"],
        )

        print(
            f"Parallelized distributed worker: {self.torch_distributed_world_rank}."
        )
        print(
            f"Loading model for distributed worker: {self.torch_distributed_world_rank}..."
        )

        load_hf_model_from_cache(
            self.model._model, self.model._model.config._name_or_path
        )

        # Handle buffers
        self.model._model = self.model._model.to(self.device)

        self.model._model.requires_grad_(False)

        print(
            f"Loaded model for distributed worker: {self.torch_distributed_world_rank}."
        )

        self.model._dispatched = True

        torch.cuda.empty_cache()

    def __call__(self, request: RequestModel):

        if self.head:

            ResponseModel(
                id=request.id,
                session_id=request.session_id,
                received=request.received,
                status=ResponseModel.JobStatus.RUNNING,
                description="Your job has started running.",
            ).log(self.logger).respond(self.api_url, self.object_store)

            update_nnsight_print_function(
                partial(
                    self.log_to_user,
                    params={
                        "id": request.id,
                        "session_id": request.session_id,
                        "received": request.received,
                    },
                )
            )

            for worker_deployment in self.worker_deployments:

                worker_deployment.remote(request)

        torch.distributed.barrier()

        local_result = None

        try:

            with autocast(device_type="cuda", dtype=torch.get_default_dtype()):

                # Deserialize request
                obj = request.deserialize(self.model)

                # Execute object.
                local_result = obj.local_backend_execute()

            if self.head:

                ResultModel(
                    id=request.id,
                    value=obj.remote_backend_postprocess_result(local_result),
                ).save(self.object_store)

                ResponseModel(
                    id=request.id,
                    session_id=request.session_id,
                    received=request.received,
                    status=ResponseModel.JobStatus.COMPLETED,
                    description="Your job has been completed.",
                ).log(self.logger).respond(self.api_url, self.object_store)

        except Exception as exception:

            if self.head:

                ResponseModel(
                    id=request.id,
                    session_id=request.session_id,
                    received=request.received,
                    status=ResponseModel.JobStatus.ERROR,
                    description=str(exception),
                ).log(self.logger).respond(self.api_url, self.object_store)

        del request
        del local_result

        self.model._model.zero_grad()

        gc.collect()

        torch.cuda.empty_cache()

    # # Ray checks this method and restarts replica if it raises an exception
    # async def check_health(self):

    #     for device in range(torch.cuda.device_count()):
    #         torch.cuda.mem_get_info(device)

    def log_to_user(self, data: Any, params: Dict[str, Any]):

        ResponseModel(
            **params,
            status=ResponseModel.JobStatus.LOG,
            description=str(data),
        ).log(self.logger).respond(self.api_url, self.object_store)

    async def status(self):

        model: PreTrainedModel = self.model._model

        return {
            "config_json_string": model.config.to_json_string(),
            "repo_id": model.config._name_or_path,
        }


class DistributedModelDeploymentArgs(ModelDeploymentArgs):

    torch_distributed_address: str = None
    torch_distributed_port: int = None
    torch_distributed_world_rank: int = 0

    torch_distributed_world_size: int
    torch_distributed_world_timeout_seconds: int

    data_parallelism_size: int = 1
    tensor_parallelism_size: int = 1
    pipeline_parallelism_size: int = 1


def app(args: DistributedModelDeploymentArgs) -> Application:
    return ModelDeployment.bind(**args.model_dump())<|MERGE_RESOLUTION|>--- conflicted
+++ resolved
@@ -1,12 +1,6 @@
 import gc
 import inspect
-<<<<<<< HEAD
-import os
-import socket
-import time
-=======
 import logging
->>>>>>> c0fe7632
 from datetime import timedelta
 from functools import partial
 from typing import Any, Dict
