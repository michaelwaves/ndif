import gc
import logging
import os
from functools import partial
from typing import Any, Dict

import torch
from minio import Minio
from pydantic import BaseModel
from ray import serve
from ray.serve import Application
from torch.amp import autocast
from transformers import PreTrainedModel

from nnsight.models.mixins import RemoteableMixin
from nnsight.schema.Request import RequestModel

from ...schema.Response import ResponseModel, ResultModel

from ..util import set_cuda_env_var, update_nnsight_print_function
from ...logging import load_logger
from ...metrics import NDIFGauge


@serve.deployment()
class ModelDeployment:
    def __init__(
        self,
        model_key: str,
        api_url: str,
        object_store_url: str,
        object_store_access_key: str,
        object_store_secret_key: str,
    ):

        set_cuda_env_var()

        # Set attrs
        self.model_key = model_key
        self.api_url = api_url
        self.object_store_url = object_store_url
        self.object_store_access_key = object_store_access_key
        self.object_store_secret_key = object_store_secret_key

        torch.set_default_dtype(torch.bfloat16)

        # Load and dispatch model based on model key.
        # The class returned could be any model type.
        # Device_map = auto means even distribute parmeaters across all gpus
        self.model = RemoteableMixin.from_model_key(
            self.model_key,
            device_map="auto",
            dispatch=True,
            torch_dtype=torch.bfloat16,
        )
        # Make model weights non trainable / no grad.
        self.model._model.requires_grad_(False)

        # Clear cuda cache after model load.
        torch.cuda.empty_cache()

        # Init DB connection.
        self.object_store = Minio(
            self.object_store_url,
            access_key=self.object_store_access_key,
            secret_key=self.object_store_secret_key,
            secure=False,
        )

        self.logger = load_logger(service_name="ray_model", logger_name="ray.serve")
        self.running = False
        self.gauge = NDIFGauge(service='ray')

    def __call__(self, request: RequestModel):

        # Send RUNNING response.
        ResponseModel(
            id=request.id,
            session_id=request.session_id,
            received=request.received,
            status=ResponseModel.JobStatus.RUNNING,
            description="Your job has started running.",
<<<<<<< HEAD
        ).log(self.logger).update_gauge(self.gauge, request).save(self.db_connection).blocking_response(
            self.api_url
        )
        
=======
        ).log(self.logger).respond(self.api_url, self.object_store)

>>>>>>> 2390bc72
        local_result = None

        try:

            # Changes the nnsight intervention graph function to respond via the ResponseModel instead of printing.
            update_nnsight_print_function(
                partial(
                    self.log_to_user,
                    params={
                        "id": request.id,
                        "session_id": request.session_id,
                        "received": request.received,
                    },
                )
            )

            with autocast(device_type="cuda", dtype=torch.get_default_dtype()):

                # Deserialize request
                obj = request.deserialize(self.model)

                # Execute object.
                local_result = obj.local_backend_execute()

            ResultModel(
                id=request.id,
                value=obj.remote_backend_postprocess_result(local_result),
            ).save(self.object_store)

            # Send COMPELTED response.
            ResponseModel(
                id=request.id,
                session_id=request.session_id,
                received=request.received,
                status=ResponseModel.JobStatus.COMPLETED,
                description="Your job has been completed.",
<<<<<<< HEAD
                result=ResultModel(
                    id=request.id,
                    value=obj.remote_backend_postprocess_result(local_result),
                ),
            ).log(self.logger).update_gauge(self.gauge, request).save(self.db_connection).blocking_response(
                self.api_url
            )
=======
            ).log(self.logger).respond(self.api_url, self.object_store)
>>>>>>> 2390bc72

        except Exception as exception:

            ResponseModel(
                id=request.id,
                session_id=request.session_id,
                received=request.received,
                status=ResponseModel.JobStatus.ERROR,
                description=str(exception),
<<<<<<< HEAD
            ).log(self.logger).update_gauge(self.gauge, request).save(self.db_connection).blocking_response(
                self.api_url
            )

        finally:

            self.running = False
=======
            ).log(self.logger).respond(self.api_url, self.object_store)
>>>>>>> 2390bc72

        del request
        del local_result

        self.model._model.zero_grad()

        gc.collect()

        torch.cuda.empty_cache()

    def log_to_user(self, data: Any, params: Dict[str, Any]):

        ResponseModel(
            **params,
            status=ResponseModel.JobStatus.LOG,
            description=str(data),
        ).log(self.logger).respond(self.api_url, self.object_store)

    async def status(self):

        model: PreTrainedModel = self.model._model

        return {
            "config_json_string": model.config.to_json_string(),
            "repo_id": model.config._name_or_path,
        }

    # # Ray checks this method and restarts replica if it raises an exception
    # def check_health(self):

    #     if not self.running:
    #         torch.cuda.empty_cache()

    def model_size(self) -> float:

        mem_params = sum(
            [
                param.nelement() * param.element_size()
                for param in self.model._model.parameters()
            ]
        )
        mem_bufs = sum(
            [
                buf.nelement() * buf.element_size()
                for buf in self.model._model.buffers()
            ]
        )
        mem_gbs = (mem_params + mem_bufs) * 1e-9

        return mem_gbs


class ModelDeploymentArgs(BaseModel):

    model_key: str
    api_url: str
    object_store_url: str
    object_store_access_key: str
    object_store_secret_key: str


def app(args: ModelDeploymentArgs) -> Application:

    return ModelDeployment.bind(**args.model_dump())<|MERGE_RESOLUTION|>--- conflicted
+++ resolved
@@ -80,15 +80,8 @@
             received=request.received,
             status=ResponseModel.JobStatus.RUNNING,
             description="Your job has started running.",
-<<<<<<< HEAD
-        ).log(self.logger).update_gauge(self.gauge, request).save(self.db_connection).blocking_response(
-            self.api_url
-        )
-        
-=======
-        ).log(self.logger).respond(self.api_url, self.object_store)
+        ).log(self.logger).update_gauge(self.gauge, request).respond(self.api_url, self.object_store)
 
->>>>>>> 2390bc72
         local_result = None
 
         try:
@@ -125,17 +118,7 @@
                 received=request.received,
                 status=ResponseModel.JobStatus.COMPLETED,
                 description="Your job has been completed.",
-<<<<<<< HEAD
-                result=ResultModel(
-                    id=request.id,
-                    value=obj.remote_backend_postprocess_result(local_result),
-                ),
-            ).log(self.logger).update_gauge(self.gauge, request).save(self.db_connection).blocking_response(
-                self.api_url
-            )
-=======
-            ).log(self.logger).respond(self.api_url, self.object_store)
->>>>>>> 2390bc72
+            ).log(self.logger).update_gauge(self.gauge, request).respond(self.api_url, self.object_store)
 
         except Exception as exception:
 
@@ -145,17 +128,7 @@
                 received=request.received,
                 status=ResponseModel.JobStatus.ERROR,
                 description=str(exception),
-<<<<<<< HEAD
-            ).log(self.logger).update_gauge(self.gauge, request).save(self.db_connection).blocking_response(
-                self.api_url
-            )
-
-        finally:
-
-            self.running = False
-=======
-            ).log(self.logger).respond(self.api_url, self.object_store)
->>>>>>> 2390bc72
+            ).log(self.logger).update_gauge(self.gauge, request).respond(self.api_url, self.object_store)
 
         del request
         del local_result
