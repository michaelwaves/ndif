--- conflicted
+++ resolved
@@ -9,11 +9,8 @@
 from pydantic import BaseModel
 from ray import serve
 from ray.serve import Application
-<<<<<<< HEAD
 from torch.cuda import max_memory_allocated, reset_peak_memory_stats
-=======
 from torch.amp import autocast
->>>>>>> 87b84c47
 from transformers import PreTrainedModel
 
 from nnsight.models.mixins import RemoteableMixin
@@ -104,31 +101,24 @@
 
             with autocast(device_type="cuda", dtype=torch.get_default_dtype()):
 
-<<<<<<< HEAD
-            # For tracking peak GPU usage
-            reset_peak_memory_stats()
-
-            # Deserialize request
-            obj = request.deserialize(self.model)
-=======
+                # For tracking peak GPU usage
+                reset_peak_memory_stats()
+
                 # Deserialize request
                 obj = request.deserialize(self.model)
->>>>>>> 87b84c47
 
                 # Execute object.
                 local_result = obj.local_backend_execute()
 
-<<<<<<< HEAD
             # Peak VRAM usage during execution (in bytes)
             gpu_mem = max_memory_allocated()
 
             self.gauge.update(request=request, api_key=' ', status=ResponseModel.JobStatus.COMPLETED, gpu_mem=gpu_mem)
-=======
+
             ResultModel(
                 id=request.id,
                 value=obj.remote_backend_postprocess_result(local_result),
             ).save(self.object_store)
->>>>>>> 87b84c47
 
             # Send COMPELTED response.
             ResponseModel(
