--- conflicted
+++ resolved
@@ -15,12 +15,9 @@
 from nnsight.schema.Request import RequestModel
 
 from ...schema.Response import ResponseModel, ResultModel
-<<<<<<< HEAD
-from ..util import set_cuda_env_var
+
+from ..util import set_cuda_env_var, update_nnsight_print_function
 from logger import load_logger
-=======
-from ..util import set_cuda_env_var, update_nnsight_print_function
->>>>>>> f93324bb
 
 
 @serve.deployment()
@@ -49,13 +46,7 @@
         # Init DB connection.
         self.db_connection = MongoClient(self.database_url)
 
-<<<<<<< HEAD
         self.logger = load_logger(service_name="ray.model", logger_name="ray.serve")
-=======
-        # Init logger
-        self.logger = logging.getLogger(__name__)
->>>>>>> f93324bb
-
         self.running = False
 
     def __call__(self, request: RequestModel):
