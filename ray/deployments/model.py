import gc
import logging
import os
from functools import partial
from typing import Any, Dict

import torch
from pydantic import BaseModel
from pymongo import MongoClient
from ray import serve
from ray.serve import Application
from transformers import PreTrainedModel

from nnsight.models.mixins import RemoteableMixin
from nnsight.schema.Request import RequestModel

from ...schema.Response import ResponseModel, ResultModel

from ..util import set_cuda_env_var, update_nnsight_print_function
<<<<<<< HEAD
from logger import load_logger
from gauge import NDIFGauge
=======
from ...logging import load_logger
>>>>>>> d87b3481


@serve.deployment()
class ModelDeployment:
    def __init__(self, model_key: str, api_url: str, database_url: str):

        set_cuda_env_var()

        # Set attrs
        self.model_key = model_key
        self.api_url = api_url
        self.database_url = database_url

        # Load and dispatch model based on model key.
        # The class returned could be any model type.
        # Device_map = auto means even distribute parmeaters across all gpus
        self.model = RemoteableMixin.from_model_key(
            self.model_key, device_map="auto", dispatch=True
        )
        # Make model weights non trainable / no grad.
        self.model._model.requires_grad_(False)

        # Clear cuda cache after model load.
        torch.cuda.empty_cache()

        # Init DB connection.
        self.db_connection = MongoClient(self.database_url)

        self.logger = load_logger(service_name="ray_model", logger_name="ray.serve")
        self.running = False
        self.gauge = NDIFGauge(service='ray')

    def __call__(self, request: RequestModel):

        self.gauge.update(request=request, api_key=' ', status=ResponseModel.JobStatus.RUNNING)

        # Send RUNNING response.
        ResponseModel(
            id=request.id,
            session_id=request.session_id,
            received=request.received,
            status=ResponseModel.JobStatus.RUNNING,
            description="Your job has started running.",
        ).log(self.logger).save(self.db_connection).blocking_response(
            self.api_url
        )
        
        local_result = None

        try:

            # Changes the nnsight intervention graph function to respond via the ResponseModel instead of printing.
            update_nnsight_print_function(
                partial(
                    self.log_to_user,
                    params={
                        "id": request.id,
                        "session_id": request.session_id,
                        "received": request.received,
                    },
                )
            )

            self.running = True

            # Deserialize request
            obj = request.deserialize(self.model)

            # Execute object.
            local_result = obj.local_backend_execute()

            self.gauge.update(request=request, api_key=' ', status=ResponseModel.JobStatus.COMPLETED)

            # Send COMPELTED response.
            ResponseModel(
                id=request.id,
                session_id=request.session_id,
                received=request.received,
                status=ResponseModel.JobStatus.COMPLETED,
                description="Your job has been completed.",
                result=ResultModel(
                    id=request.id,
                    value=obj.remote_backend_postprocess_result(local_result),
                ),
            ).log(self.logger).save(self.db_connection).blocking_response(
                self.api_url
            )

        except Exception as exception:

            self.gauge.update(request=request, api_key=' ', status=ResponseModel.JobStatus.ERROR)

            ResponseModel(
                id=request.id,
                session_id=request.session_id,
                received=request.received,
                status=ResponseModel.JobStatus.ERROR,
                description=str(exception),
            ).log(self.logger).save(self.db_connection).blocking_response(
                self.api_url
            )

        finally:

            self.running = False

        del request
        del local_result

        self.model._model.zero_grad()

        gc.collect()

        torch.cuda.empty_cache()

    def log_to_user(self, data: Any, params: Dict[str, Any]):

        ResponseModel(
            **params,
            status=ResponseModel.JobStatus.LOG,
            description=str(data),
        ).log(self.logger).save(self.db_connection).blocking_response(
            self.api_url
        )

    async def status(self):

        model: PreTrainedModel = self.model._model

        return {
            "config_json_string": model.config.to_json_string(),
            "repo_id": model.config._name_or_path,
        }

    # # Ray checks this method and restarts replica if it raises an exception
    # def check_health(self):

    #     if not self.running:
    #         torch.cuda.empty_cache()

    def model_size(self) -> float:

        mem_params = sum(
            [
                param.nelement() * param.element_size()
                for param in self.model._model.parameters()
            ]
        )
        mem_bufs = sum(
            [
                buf.nelement() * buf.element_size()
                for buf in self.model._model.buffers()
            ]
        )
        mem_gbs = (mem_params + mem_bufs) * 1e-9

        return mem_gbs


class ModelDeploymentArgs(BaseModel):

    model_key: str
    api_url: str
    database_url: str


def app(args: ModelDeploymentArgs) -> Application:

    return ModelDeployment.bind(**args.model_dump())<|MERGE_RESOLUTION|>--- conflicted
+++ resolved
@@ -17,12 +17,8 @@
 from ...schema.Response import ResponseModel, ResultModel
 
 from ..util import set_cuda_env_var, update_nnsight_print_function
-<<<<<<< HEAD
-from logger import load_logger
+from ...logging import load_logger
 from gauge import NDIFGauge
-=======
-from ...logging import load_logger
->>>>>>> d87b3481
 
 
 @serve.deployment()
