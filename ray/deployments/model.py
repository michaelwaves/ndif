--- conflicted
+++ resolved
@@ -66,13 +66,8 @@
             secure=False,
         )
 
-<<<<<<< HEAD
         self.logger = load_logger(service_name="ray.model", logger_name="ray.serve")
         self.running = False
-=======
-        # Init logger
-        self.logger = logging.getLogger(__name__)
->>>>>>> c0fe7632
 
     def __call__(self, request: RequestModel):
 
