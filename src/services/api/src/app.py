--- conflicted
+++ resolved
@@ -8,12 +8,7 @@
 import requests
 import socketio
 import uvicorn
-<<<<<<< HEAD
-from fastapi import FastAPI, Request
-=======
-import boto3
 from fastapi import FastAPI, Request, HTTPException
->>>>>>> a57dbb40
 from fastapi.middleware.cors import CORSMiddleware
 from fastapi.responses import StreamingResponse
 from fastapi_cache import FastAPICache
@@ -169,8 +164,6 @@
     return response
 
 
-<<<<<<< HEAD
-=======
 @app.delete("/request/{request_id}")
 async def delete_request(request_id: str):
     """Delete a submitted request, provided it is either queued or running"""
@@ -207,7 +200,6 @@
     if "job_id" in params:
 
         await sm.enter_room(session_id, params["job_id"])
->>>>>>> a57dbb40
 
 
 @sm.on("blocking_response")
