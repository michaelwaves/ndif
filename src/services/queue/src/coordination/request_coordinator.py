<<<<<<< HEAD


import logging

=======
import logging
import os
import time
import ray
>>>>>>> 36cc3e15
from ray import serve
from typing import Dict, Optional, List, Any
from ..schema import BackendRequestModel
from ..processing.request_processor import RequestProcessor
from ..processing.status import DeploymentStatus, ProcessorStatus
from ..providers.ray import RayProvider
from ..schema import BackendRequestModel
from .base import Coordinator

<<<<<<< HEAD
logger = logging.getLogger("ndif")

class RequestCoordinator(Coordinator[BackendRequestModel, RequestProcessor]):
=======
logger = logging.getLogger("Queue")

class RequestCoordinator(Coordinator[BackendRequestModel, RequestProcessor], NetworkingMixin):
>>>>>>> 36cc3e15
    """
    Coordinates requests between the queue and the model deployments using Ray backend.
    """


    def __init__(self, *args, **kwargs):
        super().__init__(*args, **kwargs)
      
        RayProvider.watch()
    
        self._controller = None


    @property
    def controller(self):
        """Creates a Controller handle used to submit requests for models to deploy"""
        if self._controller is None:
            self._controller = serve.get_app_handle("Controller")
        return self._controller

    def route_request(self, request: BackendRequestModel) -> bool:
        """Route request to appropriate processor. 
        
        Returns:
            True if request was routed successfully, False otherwise.
        """
        try:
            # Validate request
            if not request or not request.model_key:
                logger.error("Invalid request: missing model_key")
                return False
            
            model_key = request.model_key
            
            # Try to route to existing active processor
            if model_key in self.active_processors:
                processor = self.active_processors[model_key]
                success = processor.enqueue(request)
                if success:
                    logger.debug(f"Request {request.id} routed to active processor {model_key}")
                    return True
                else:
                    logger.error(f"Failed to enqueue request {request.id} to active processor {model_key}")
                    return False

            # Try to route to inactive processor
            elif model_key in self.inactive_processors:
                processor = self.inactive_processors[model_key]
                
                # TODO: Verify whether this is necessary. I had it prior to the controller returning evicted deployments from controller.deploy()
                processor.deployment_status = DeploymentStatus.UNINITIALIZED
                success = processor.enqueue(request)
                if success:
                    # Move processor to active state
                    self.active_processors[model_key] = processor
                    del self.inactive_processors[model_key]
                    logger.info(f"Activated processor {model_key} and routed request {request.id}")
                    return True
                else:
                    logger.error(f"Failed to enqueue request {request.id} to inactive processor {model_key}")
                    return False

            # Create new processor
            else:
                try:
                    processor = self._create_processor(model_key)
                    success = processor.enqueue(request)
                    if success:
                        self.active_processors[model_key] = processor
                        logger.info(f"Created new processor {model_key} and routed request {request.id}")
                        return True
                    else:
                        logger.error(f"Failed to enqueue request {request.id} to new processor {model_key}")
                        return False
                except Exception as e:
                    logger.error(f"Failed to create processor {model_key}: {e}")
                    return False
                    
        except Exception as e:
            logger.error(f"Error routing request {request.id if request else 'unknown'}: {e}")
            return False


    def _handle_processor_failure(self, processor: RequestProcessor):
        """
        Handle a failed processor by notifying users, clearing its queue,
        and moving it from active to inactive processors.
        """
        processor_status = processor.status

        if processor_status == ProcessorStatus.TERMINATED:
            reason = (
                f"Deployment for {processor.model_key} has been terminated by the scheduler. "
                "You can request it to be rescheduled by re-running your nnsight script."
            )
        elif processor_status == ProcessorStatus.UNAVAILABLE:
            task_status = processor.deployment_status
            if task_status == DeploymentStatus.CANT_ACCOMMODATE:
                reason = (
                    f"Cannot accommodate deployment for {processor.model_key}. "
                    "It is currently unavailable to be deployed on our cluster, either due to size, or issues loading. "
                    "If you believe this model should be supported, feel free to make a post on https://discuss.ndif.us/ "
                    "or raise a Github issue: https://github.com/ndif-team/ndif/issues"
                )
            else:
                logger.error(f"Processor for {processor.model_key} was set to UNAVAILABLE, but the deployment status is: {task_status}. This is unexpected.")
                reason = "Processor unavailable for unknown reason."
        else:
            logger.error(f"Unknown processor failure: {processor_status}")
            reason = "Processor failed in unknown state."

        # Notify all queued requests of the failure
        self.evict_processor(processor, reason=reason)
           

    def _deploy(self, processors: List[RequestProcessor]):
        """
        Attempts to deploy a list of RequestProcessors by invoking the controller's deploy method.
        Updates each processor's deployment status based on the controller's response.

        Args:
            processors (List[RequestProcessor]): The processors to deploy.
        """
        if not processors:
            return

        try:
            # Prepare model keys for deployment
            model_keys = [processor.model_key for processor in processors]

            # Initiate deployment via Ray controller (Ray 2.47.0)
            deployment_future = self.controller.deploy.remote(model_keys)

            # Synchronously fetch deployment results (blocking)
            deployment_results = deployment_future._fetch_future_result_sync()
            # The .get(3.14) is a hack to retrieve the result with a timeout
            deployment_statuses, evictions = deployment_results.get(3.14).values()

            logger.debug(f"Deployment results from controller: {deployment_statuses}")

            for processor in processors:
                # Retrieve and normalize the deployment status for this processor
                status_str = str(deployment_statuses[processor.model_key]).lower()
                try:
                    deployment_status = DeploymentStatus(status_str)
                except ValueError:
                    logger.error(f"Unknown processor status '{status_str}' for model_key '{processor.model_key}'")
                    deployment_status = DeploymentStatus.CANT_ACCOMMODATE

                # Store the processor's deployment status in a clear attribute
                processor.deployment_status = deployment_status
            
            reason =  "Controller evicted deployment in order to a schedule different model."
            for model_key in evictions:
                try:
                    self.evict_processor(model_key, reason=reason)
                    logger.debug(f"Evicted {model_key}")
                except Exception as e:
                    logger.error(f"Failed to evict {model_key}: {e}")

        except Exception as e:
            logger.error(f"Error during processor deployment: {e}")


    def _create_processor(self, processor_key: str) -> RequestProcessor:
        """Create a new RequestProcessor."""
<<<<<<< HEAD
        return RequestProcessor(processor_key, self.max_retries)
=======

        return RequestProcessor(
            model_key=processor_key,
            max_retries=self.max_retries,
            sio=self.sio,
            object_store=self.object_store
        )
>>>>>>> 36cc3e15


    def _evict(self, processor: RequestProcessor, reason: str) -> bool:
        """Concrete implementation of eviction process performed on a RequestProcessor."""
        processor._has_been_terminated = True
        processor._app_handle = None
        processor.deployment_status = ProcessorStatus.UNINITIALIZED

        # If a user has a job running on this processor at eviction, inform them with a detailed reason
        if processor.dispatched_task:
            description = (
                f"Request could not complete because the deployment it was running on was evicted. "
                f"Model key: {processor.model_key}. Reason: {reason}"
            )
            processor.dispatched_task.respond_failure(description)
            processor.dispatched_task = None

        # Inform all queued tasks that their requests could not be processed due to eviction
        for task in processor._queue:
            description = (
                f"Request was still in the queue when its deployment was evicted and could not be processed. "
                f"Model key: {processor.model_key}. Reason: {reason}"
            )
            task.respond_failure(description=description)

        processor._queue[:] = []  # ListProxy, so cannot use .clear()
        return True

<<<<<<< HEAD
=======

# TODO: Introduce the concept of time-based states, and canonical ordering of states
# Then, can just need to return the T previous states which changed

class DevRequestCoordinator(RequestCoordinator):
    """
    A development coordinator that stores the T previous states of the coordinator.
    """

    def __init__(self, tick_interval: float = 1.0, max_retries: int = 3, ray_url: str = None, 
                 num_previous_states: int = 30, sio=None, object_store=None):
        super().__init__(tick_interval, max_retries, ray_url, sio, object_store)
        self.previous_states = []
        self.num_previous_states = num_previous_states

    def get_previous_states(self) -> List[Dict[str, Any]]:
        """Get the previous states of the coordinator."""
        return self.previous_states

    def _advance_processor_lifecycles(self):
        """Override to add state tracking."""

        # Call the parent method synchronously
        super()._process_lifecycle_tick()

        # Add state tracking
        self.previous_states.append(self.get_state())
        if len(self.previous_states) > self.num_previous_states:
            self.previous_states.pop(0)

if os.environ.get("DEV_MODE", True):
    logger.info("Using DevRequestCoordinator")
    RequestCoordinator = DevRequestCoordinator
>>>>>>> 36cc3e15
<|MERGE_RESOLUTION|>--- conflicted
+++ resolved
@@ -1,14 +1,4 @@
-<<<<<<< HEAD
-
-
 import logging
-
-=======
-import logging
-import os
-import time
-import ray
->>>>>>> 36cc3e15
 from ray import serve
 from typing import Dict, Optional, List, Any
 from ..schema import BackendRequestModel
@@ -18,15 +8,9 @@
 from ..schema import BackendRequestModel
 from .base import Coordinator
 
-<<<<<<< HEAD
 logger = logging.getLogger("ndif")
 
 class RequestCoordinator(Coordinator[BackendRequestModel, RequestProcessor]):
-=======
-logger = logging.getLogger("Queue")
-
-class RequestCoordinator(Coordinator[BackendRequestModel, RequestProcessor], NetworkingMixin):
->>>>>>> 36cc3e15
     """
     Coordinates requests between the queue and the model deployments using Ray backend.
     """
@@ -193,17 +177,7 @@
 
     def _create_processor(self, processor_key: str) -> RequestProcessor:
         """Create a new RequestProcessor."""
-<<<<<<< HEAD
         return RequestProcessor(processor_key, self.max_retries)
-=======
-
-        return RequestProcessor(
-            model_key=processor_key,
-            max_retries=self.max_retries,
-            sio=self.sio,
-            object_store=self.object_store
-        )
->>>>>>> 36cc3e15
 
 
     def _evict(self, processor: RequestProcessor, reason: str) -> bool:
@@ -232,39 +206,3 @@
         processor._queue[:] = []  # ListProxy, so cannot use .clear()
         return True
 
-<<<<<<< HEAD
-=======
-
-# TODO: Introduce the concept of time-based states, and canonical ordering of states
-# Then, can just need to return the T previous states which changed
-
-class DevRequestCoordinator(RequestCoordinator):
-    """
-    A development coordinator that stores the T previous states of the coordinator.
-    """
-
-    def __init__(self, tick_interval: float = 1.0, max_retries: int = 3, ray_url: str = None, 
-                 num_previous_states: int = 30, sio=None, object_store=None):
-        super().__init__(tick_interval, max_retries, ray_url, sio, object_store)
-        self.previous_states = []
-        self.num_previous_states = num_previous_states
-
-    def get_previous_states(self) -> List[Dict[str, Any]]:
-        """Get the previous states of the coordinator."""
-        return self.previous_states
-
-    def _advance_processor_lifecycles(self):
-        """Override to add state tracking."""
-
-        # Call the parent method synchronously
-        super()._process_lifecycle_tick()
-
-        # Add state tracking
-        self.previous_states.append(self.get_state())
-        if len(self.previous_states) > self.num_previous_states:
-            self.previous_states.pop(0)
-
-if os.environ.get("DEV_MODE", True):
-    logger.info("Using DevRequestCoordinator")
-    RequestCoordinator = DevRequestCoordinator
->>>>>>> 36cc3e15
