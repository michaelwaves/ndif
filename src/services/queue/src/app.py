import os
import traceback

from fastapi import FastAPI, HTTPException, Request
from fastapi.middleware.cors import CORSMiddleware
from prometheus_fastapi_instrumentator import Instrumentator
from ray import serve

from nnsight.schema.response import ResponseModel

from .coordination.request_coordinator import RequestCoordinator
from .logging import set_logger
from .providers.objectstore import ObjectStoreProvider
from .providers.socketio import SioProvider
from .schema import BackendRequestModel

logger = set_logger("Queue")

app = FastAPI()

# CORS middleware
app.add_middleware(
    CORSMiddleware,
    allow_origins=["*"],
    allow_credentials=True,
    allow_methods=["*"],
    allow_headers=["*"],
)

# Init object_store connection
ObjectStoreProvider.connect()
SioProvider.connect()

coordinator = RequestCoordinator(
    tick_interval=float(os.environ.get("QUEUE_TICK_INTERVAL", 1)),
    max_retries=int(os.environ.get("QUEUE_MAX_RETRIES", 3)),
    max_consecutive_errors=int(os.environ.get("QUEUE_MAX_CONSECUTIVE_ERRORS", 5)),
)

coordinator.start()

Instrumentator().instrument(app).expose(app)

dev_mode = os.environ.get("DEV_MODE", True)  # TODO: default to false


@app.get("/queue")
async def get_queue_state(return_batch: bool = False):
    """Get complete queue state."""
    if dev_mode and return_batch:
        return coordinator.get_previous_states()
    else:
        return coordinator.get_state()


@app.post("/queue")
async def queue(request: Request):
    """Endpoint to add a request to the queue."""

    try:
        # Create a modified request object with the resolved body
<<<<<<< HEAD
        backend_request = BackendRequestModel.from_request(
            request  # TODO 
        )

        # Replace the coroutine graph with the actual bytes
        backend_request.request = await backend_request.request
        queue_manager.enqueue(backend_request)
        logger.debug(f"Enqueued request: {backend_request.id}")
=======
        backend_request = BackendRequestModel.from_request(request)
>>>>>>> 839965fd

        logger.debug(f"Creating response for request: {backend_request.id}")
        response = backend_request.create_response(
            status=ResponseModel.JobStatus.APPROVED,
            description="Your job was approved and is waiting to be run.",
            logger=logger,
        ).respond()
        logger.debug(f"Responded to request: {backend_request.id}")

        # Replace the coroutine graph with the actual bytes
        backend_request.graph = await backend_request.graph

        coordinator.route_request(backend_request)

        logger.debug(f"Enqueued request: {backend_request.id}")

    except Exception as e:
        logger.error(f"Error processing queue request: {str(e)}")
        description = f"{traceback.format_exc()}\n{str(e)}"
        response = backend_request.create_response(
            status=ResponseModel.JobStatus.ERROR,
            description=description,
            logger=logger,
        )
        try:
            response.respond()
        except:
            logger.error(f"Failed responding ERROR to user: {description}")
        return response


@app.delete("/queue/{request_id}")
async def remove_request(request_id: str):
    """Remove a request from the queue."""
    try:
        coordinator.remove_request(request_id)
    except Exception as e:
        logger.error(f"Error removing request {request_id}: {e}")
        raise HTTPException(
            status_code=500, detail=f"Error removing request {request_id}: {e}"
        )


@app.get("/ping", status_code=200)
async def ping():
    """Endpoint to check if the server is online."""
    return "pong"


@app.get("/status", status_code=200)
async def status():
    """Endpoint to check if the server is online."""
    return await serve.get_app_handle("Controller").status.remote()<|MERGE_RESOLUTION|>--- conflicted
+++ resolved
@@ -59,18 +59,7 @@
 
     try:
         # Create a modified request object with the resolved body
-<<<<<<< HEAD
-        backend_request = BackendRequestModel.from_request(
-            request  # TODO 
-        )
-
-        # Replace the coroutine graph with the actual bytes
-        backend_request.request = await backend_request.request
-        queue_manager.enqueue(backend_request)
-        logger.debug(f"Enqueued request: {backend_request.id}")
-=======
         backend_request = BackendRequestModel.from_request(request)
->>>>>>> 839965fd
 
         logger.debug(f"Creating response for request: {backend_request.id}")
         response = backend_request.create_response(
