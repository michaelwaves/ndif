--- conflicted
+++ resolved
@@ -1,8 +1,5 @@
 import time
-<<<<<<< HEAD
-=======
 from datetime import datetime, timezone
->>>>>>> 8d03b845
 from enum import Enum
 
 import ray
@@ -12,13 +9,7 @@
 
 class DeploymentLevel(Enum):
 
-<<<<<<< HEAD
-    DEDICATED = "dedicated"
     HOT = "hot"
-
-=======
-    HOT = "hot"
->>>>>>> 8d03b845
     WARM = "warm"
     COLD = "cold"
 
@@ -31,23 +22,13 @@
         deployment_level: DeploymentLevel,
         gpus_required: int,
         size_bytes: int,
-<<<<<<< HEAD
-=======
         dedicated: bool = False,
->>>>>>> 8d03b845
     ):
 
         self.model_key = model_key
         self.deployment_level = deployment_level
         self.gpus_required = gpus_required
         self.size_bytes = size_bytes
-<<<<<<< HEAD
-        
-        self.deployed = time.time()
-        
-    def remove_from_cache(self):
-        
-=======
         self.dedicated = dedicated
 
         self.deployed = time.time()
@@ -60,6 +41,5 @@
 
     def remove_from_cache(self):
 
->>>>>>> 8d03b845
         actor = ray.get_actor(f"ModelActor:{self.model_key}")
         ray.kill(actor)