--- conflicted
+++ resolved
@@ -1,11 +1,7 @@
 import logging
 import random
-<<<<<<< HEAD
 import traceback
-from typing import Dict, List, Optional
-=======
 from typing import Any, Dict, List, Optional
->>>>>>> a57dbb40
 
 from ray._private import services
 from ray._private.state import GlobalState
