--- conflicted
+++ resolved
@@ -114,11 +114,7 @@
             
             cache_evictions = []
             
-<<<<<<< HEAD
-            for deployment in sorted(self.cache.values(), key=lambda x: x.size_bytes):
-=======
             for eviction_deployment in sorted(self.cache.values(), key=lambda x: x.size_bytes):
->>>>>>> cf777229
                 
                 cpu_memory_needed -= eviction_deployment.size_bytes
                 
