channels:
  - conda-forge
dependencies:
  - python=3.12
  - pip
  - git
  - pip:
<<<<<<< HEAD
    - pip
    - setuptools
    - nnsight
    - ray[serve]==2.50.0
    - python-slugify
    # Telemetry
    - prometheus_client
    - python-logging-loki
    # Database
    - boto3
    - influxdb-client
    # Google Cal Scheduling
    - google-api-python-client
    - google
    - einops
=======
    - -r requirements.in
>>>>>>> c8548fde
<|MERGE_RESOLUTION|>--- conflicted
+++ resolved
@@ -5,22 +5,4 @@
   - pip
   - git
   - pip:
-<<<<<<< HEAD
-    - pip
-    - setuptools
-    - nnsight
-    - ray[serve]==2.50.0
-    - python-slugify
-    # Telemetry
-    - prometheus_client
-    - python-logging-loki
-    # Database
-    - boto3
-    - influxdb-client
-    # Google Cal Scheduling
-    - google-api-python-client
-    - google
-    - einops
-=======
-    - -r requirements.in
->>>>>>> c8548fde
+    - -r requirements.in