from __future__ import annotations

import logging
import time
from typing import TYPE_CHECKING, ClassVar, Coroutine, Optional, Union

import ray
from fastapi import Request
from pydantic import ConfigDict
from typing_extensions import Self

from nnsight import NNsight
from nnsight.schema.request import RequestModel
from nnsight.schema.response import ResponseModel

from ..types import API_KEY, REQUEST_ID
from .mixins import ObjectStorageMixin
from .response import BackendResponseModel


class BackendRequestModel(ObjectStorageMixin):
    """

    Attributes:
        - model_config: model configuration.
        - graph (Union[bytes, ray.ObjectRef]): intervention graph object, could be in multiple forms.
        - model_key (str): model key name.
        - session_id (Optional[str]): connection session id.
        - format (str): format of the request body.
        - zlib (bool): is the request body compressed.
        - id (str): request id.
        - received (datetime.datetime): time of the request being received.
        - api_key (str): api key associated with this request.
        - _bucket_name (str): request result bucket storage name.
        - _file_extension (str): file extension.
    """

    model_config = ConfigDict(arbitrary_types_allowed=True, protected_namespaces=())

    _bucket_name: ClassVar[str] = "serialized-requests"
    _file_extension: ClassVar[str] = "json"

    last_status: Optional[ResponseModel.JobStatus] = None
    last_status_time: Optional[float] = None

    request: Optional[Union[Coroutine, bytes, ray.ObjectRef]] = None

    model_key: Optional[str] = None
<<<<<<< HEAD
    session_id: Optional[SESSION_ID] = None
=======
    session_id: Optional[str] = None
>>>>>>> b6a55f3d
    zlib: Optional[bool] = True
    api_key: Optional[API_KEY] = ""
    callback: Optional[str] = ''
    hotswapping: Optional[bool] = False
    id: REQUEST_ID

    def deserialize(self, model: NNsight) -> RequestModel:

        request = self.request

        if isinstance(self.request, ray.ObjectRef):

            request = ray.get(request)

        return RequestModel.deserialize(model, request, self.zlib)

    @classmethod
    def from_request(cls, request: Request) -> Self:

        headers = request.headers
        
        sent = headers.get("ndif-timestamp", None)
        
        if sent is not None:
            sent = float(sent)

        return BackendRequestModel(
            id=REQUEST_ID(request.headers.get("ndif-request_id")),
            request=request.body(),
            model_key=headers.get("nnsight-model-key", None),
            session_id=headers.get("ndif-session_id", None),
            zlib=headers.get("nnsight-zlib", True),
            last_status_time=sent,
            api_key=API_KEY(headers.get("ndif-api-key")),
            callback=headers.get("ndif-callback", ""),
        )

    def create_response(
        self,
        status: ResponseModel.JobStatus,
        logger: logging.Logger,
        description: str = "",
        data: bytes = None,
    ) -> BackendResponseModel:
        """Generates a BackendResponseModel given a change in status to an ongoing request."""

        log_msg = f"{self.id} - {status.name}: {description}"

        logging_level = "info"

        if status == ResponseModel.JobStatus.ERROR:
            logging_level = "exception"
        elif status == ResponseModel.JobStatus.NNSIGHT_ERROR:
            logging_level = "exception"

        response = BackendResponseModel(
            id=self.id,
            session_id=self.session_id,
            status=status,
            description=description,
            data=data,
            callback=self.callback,
        ).backend_log(
            logger=logger,
            message=log_msg,
            level=logging_level,
        )
        
        logger.info(f"Request status: {status}, Last status: {self.last_status}, Last status time: {self.last_status_time}")

        if (
            status != self.last_status
            and status != ResponseModel.JobStatus.LOG
        ):
            logger.info(f"Updating last status: {status}")
            self.last_status = status
            
            response.update_metric(
                self,
            )
            

        return response<|MERGE_RESOLUTION|>--- conflicted
+++ resolved
@@ -46,11 +46,7 @@
     request: Optional[Union[Coroutine, bytes, ray.ObjectRef]] = None
 
     model_key: Optional[str] = None
-<<<<<<< HEAD
-    session_id: Optional[SESSION_ID] = None
-=======
     session_id: Optional[str] = None
->>>>>>> b6a55f3d
     zlib: Optional[bool] = True
     api_key: Optional[API_KEY] = ""
     callback: Optional[str] = ''
