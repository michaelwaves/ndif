services:

  rabbitmq:
    image: rabbitmq:3.11.28
    environment:
      RABBITMQ_DEFAULT_USER: ${RABBITMQ_DEFAULT_USER}
      RABBITMQ_DEFAULT_PASS: ${RABBITMQ_DEFAULT_PASS}
    ports:
      - ${PROD_RABBITMQ_PORT}:${RABBITMQ_INTERNAL_PORT}

  minio:
    image: minio/minio:latest
    command: server /data
    # environment:
    #   - MINIO_ACCESS_KEY=minioadmin
    #     MINIO_SECRET_KEY=minioadmin
    ports:
      - ${PROD_MINIO_PORT}:${MINIO_INTERNAL_PORT}

  ray-head:
    image: ray_head:latest
    network_mode: "host"
    shm_size: '15gb'
    volumes:
      - /disk/u/jfiottok/.cache/huggingface/hub/:/root/.cache/huggingface/hub
      - ./service_config.yml:/src/ray/config/service_config.yml
      - ./ray_config.yml:/src/ray/config/ray_config.yml
      - ../../services/ray_head/start.sh:/start.sh
      - ray-data:/tmp/ray/
    environment:
      NCCL_DEBUG: INFO
      LOKI_URL: http://${PROD_HOST_IP}:${PROD_LOKI_PORT}/loki/api/v1/push
      OBJECT_STORE_URL: ${PROD_HOST_IP}:${PROD_MINIO_PORT}
      API_URL: https://ndif.dev
    env_file:
      - .env
    deploy:
      replicas: 1
      resources:
        reservations:
          devices:
            - driver: nvidia
<<<<<<< HEAD
              count: 8
=======
              count: ${N_DEVICES}
>>>>>>> f10cf8b3
              capabilities: [ gpu ]

  api:
    depends_on:
      - rabbitmq
      - ray-head
      - minio
    image: api:latest
    ports:
      - ${PROD_API_PORT}:${API_INTERNAL_PORT}
    volumes:
      - ./api-start.sh:/start.sh
      - /disk/u/jfiottok/wd/ndif/services/api/src/creds.json:/src/creds.json
    environment:
      OBJECT_STORE_URL: ${PROD_HOST_IP}:${PROD_MINIO_PORT}
      RMQ_URL: amqp://${RABBITMQ_DEFAULT_USER}:${RABBITMQ_DEFAULT_PASS}@${PROD_HOST_IP}:${PROD_RABBITMQ_PORT}/
      WORKERS: 12
      RAY_ADDRESS: ray://${PROD_HOST_IP}:${PROD_RAY_HEAD_PORT}
      LOKI_URL: http://${PROD_HOST_IP}:${PROD_LOKI_PORT}/loki/api/v1/push
      FIREBASE_CREDS_PATH: /src/creds.json  
  
  prometheus:
    image: prom/prometheus:latest
    network_mode: "host"
    command:
      - '--config.file=/etc/prometheus/prometheus.yml'
      - '--web.enable-remote-write-receiver'
    volumes:
      - prometheus-data:/prometheus
      - ../../telemetry/prometheus/prometheus.yml:/etc/prometheus/prometheus.yml
      - ray-data:/tmp/ray
    depends_on:
      - api
      - ray-head

  grafana:
    image: grafana/grafana:latest
    network_mode: "host"
    environment:
      - GF_SECURITY_ADMIN_USER=${GRAFANA_ADMIN_USER}
      - GF_SECURITY_ADMIN_PASSWORD=${GRAFANA_ADMIN_PASSWORD}
    volumes:
      - grafana-storage:/var/lib/grafana
      - ../../telemetry/grafana/provisioning:/etc/grafana/provisioning
      - ../../telemetry/grafana/dashboards:/var/lib/grafana/dashboards
    depends_on:
      - prometheus

  loki:
    image: grafana/loki:2.8.1
    network_mode: "host"
    volumes:
      - loki-data:/loki

volumes:
  grafana-storage:
  loki-data:
  prometheus-data:
  ray-data:<|MERGE_RESOLUTION|>--- conflicted
+++ resolved
@@ -40,11 +40,7 @@
         reservations:
           devices:
             - driver: nvidia
-<<<<<<< HEAD
-              count: 8
-=======
               count: ${N_DEVICES}
->>>>>>> f10cf8b3
               capabilities: [ gpu ]
 
   api:
