import os
import uuid
from contextlib import asynccontextmanager
from datetime import datetime
from io import BytesIO

import ray
import socketio
from urllib3 import HTTPResponse
import uvicorn
from fastapi import Depends, FastAPI
from fastapi.middleware.cors import CORSMiddleware
from fastapi.responses import StreamingResponse
from fastapi_cache import FastAPICache
from fastapi_cache.backends.inmemory import InMemoryBackend
from fastapi_cache.decorator import cache
from fastapi_socketio import SocketManager
from minio import Minio
from prometheus_fastapi_instrumentator import Instrumentator
from ray import serve

from nnsight.schema.Request import RequestModel

from .api_key import api_key_auth
from .schema import ResponseModel, ResultModel
<<<<<<< HEAD
from .util import _save_request
=======
from .logging import load_logger
from .metrics import NDIFGauge
>>>>>>> 6e6435dd

logger = load_logger(service_name = 'app', logger_name='gunicorn.error')
gauge = NDIFGauge(service='app')

@asynccontextmanager
async def lifespan(app: FastAPI):
    FastAPICache.init(InMemoryBackend())
    yield


# Init FastAPI app
app = FastAPI(lifespan=lifespan)
# Add middleware for CORS
app.add_middleware(
    CORSMiddleware,
    allow_origins=["*"],
    allow_credentials=True,
    allow_methods=["*"],
    allow_headers=["*"],
)

# Init async rabbitmq manager for communication between socketio servers
socketio_manager = socketio.AsyncAioPikaManager(
    url=os.environ.get("RMQ_URL"), logger=logger
)
# Init socketio manager app
sm = SocketManager(
    app=app,
    mount_location="/ws",
    client_manager=socketio_manager,
    logger=logger,
)

# Init object_store connection
object_store = Minio(
    os.environ.get("OBJECT_STORE_URL"),
    access_key=os.environ.get("OBJECT_STORE_ACCESS_KEY", "minioadmin"),
    secret_key=os.environ.get("OBJECT_STORE_SECRET_KEY", "minioadmin"),
    secure=False,
)

# Init Ray connection
ray.init()

# Prometheus instrumentation (for metrics)
Instrumentator().instrument(app).expose(app)


@app.post("/request")
async def request(
    request: RequestModel = Depends(api_key_auth)
) -> ResponseModel:
    """Endpoint to submit request.

    Args:
        request (RequestModel): _description_

    Returns:
        ResponseModel: _description_
    """
    try:
        # Set the id and time received of request.
        request.received = datetime.now()
        request.id = str(uuid.uuid4())

        # Send to request workers waiting to process requests on the "request" queue.
        # Forget as we don't care about the response.
        serve.get_app_handle("Request").remote(request)

        # Create response object.
        # Log and save to data backend.
        response = ResponseModel(
            id=request.id,
            received=request.received,
            session_id=request.session_id,
            status=ResponseModel.JobStatus.RECEIVED,
            description="Your job has been received and is waiting approval.",
        )

    except Exception as exception:

        # Create exception response object.
        response = ResponseModel(
            id=request.id,
            received=request.received,
            session_id=request.session_id,
            status=ResponseModel.JobStatus.ERROR,
            description=str(exception),
        )

<<<<<<< HEAD
    _save_request(request)
=======
    # Log and save to data backend.
    response.log(logger).update_gauge(gauge, request)

    if not response.blocking():

        response.save(object_store)
>>>>>>> 6e6435dd

    # Return response.
    return response


async def _blocking_response(response: ResponseModel):
    logger.info(f"Responding to SID: `{response.session_id}`:")
    response.log(logger)

    await sm.emit(
        "blocking_response",
        data=response.model_dump(exclude_defaults=True, exclude_none=True),
        to=response.session_id,
    )


@app.post("/blocking_response")
async def blocking_response(response: ResponseModel):
    """Endpoint to have server respond to sid.

    Args:
        id (str): _description_
    """

    await _blocking_response(response)


@app.get("/response/{id}")
async def response(id: str) -> ResponseModel:
    """Endpoint to get latest response for id.

    Args:
        id (str): ID of request/response.

    Returns:
        ResponseModel: Response.
    """

    # Load response from client given id.
    return ResponseModel.load(object_store, id)


@app.get("/result/{id}")
async def result(id: str) -> ResultModel:
    """Endpoint to retrieve result for id.

    Args:
        id (str): ID of request/response.

    Returns:
        ResultModel: Result.

    Yields:
        Iterator[ResultModel]: _description_
    """

    # Get cursor to bytes stored in data backend.
    object = ResultModel.load(object_store, id, stream=True)

    # Inform client the total size of result in bytes.
    headers = {
        "Content-Length": object.headers['Content-Length'],
    }

    def stream():
        try:
            while True:
                data = object.read(8192)
                if not data:
                    break
                yield data
        finally:
            object.close()
            object.release_conn()
            
            ResultModel.delete(object_store, id)
            ResponseModel.delete(object_store, id)

    return StreamingResponse(
        content=stream(),
        media_type="application/octet-stream",
        headers=headers,
    )


@app.get("/ping", status_code=200)
async def ping():
    """Endpoint to check if the server is online.

    Returns:
        _type_: _description_
    """
    return "pong"


@app.get("/stats", status_code=200)
@cache(expire=120)
async def status():

    response = {}

    status = serve.status()

    for application_name, application in status.applications.items():

        if application_name.startswith("Model"):

            deployment = application.deployments["ModelDeployment"]

            num_running_replicas = 0

            for replica_status in deployment.replica_states:

                if replica_status == "RUNNING":

                    num_running_replicas += 1

            if num_running_replicas > 0:

                application_status = serve.get_app_handle(
                    application_name
                ).status.remote()

                response[application_name] = {
                    "num_running_replicas": num_running_replicas,
                    "status": application_status,
                }

    for key, value in response.items():

        response[key] = await value["status"]

    return response


if __name__ == "__main__":
    uvicorn.run(app, host="0.0.0.0", port=8001, workers=1)<|MERGE_RESOLUTION|>--- conflicted
+++ resolved
@@ -23,12 +23,8 @@
 
 from .api_key import api_key_auth
 from .schema import ResponseModel, ResultModel
-<<<<<<< HEAD
-from .util import _save_request
-=======
 from .logging import load_logger
 from .metrics import NDIFGauge
->>>>>>> 6e6435dd
 
 logger = load_logger(service_name = 'app', logger_name='gunicorn.error')
 gauge = NDIFGauge(service='app')
@@ -119,16 +115,12 @@
             description=str(exception),
         )
 
-<<<<<<< HEAD
-    _save_request(request)
-=======
     # Log and save to data backend.
     response.log(logger).update_gauge(gauge, request)
 
     if not response.blocking():
 
         response.save(object_store)
->>>>>>> 6e6435dd
 
     # Return response.
     return response
