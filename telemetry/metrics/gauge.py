--- conflicted
+++ resolved
@@ -5,13 +5,8 @@
 from nnsight.schema.Response import ResponseModel
 
 # Labels for the metrics
-<<<<<<< HEAD
 request_labels = ('request_id', 'api_key', 'model_key', 'gpu_mem', 'timestamp')
-=======
-request_labels = ('request_id', 'api_key', 'model_key', 'timestamp')
 network_labels = ('request_id', 'ip_address', 'user_agent')
-
->>>>>>> 87b84c47
 
 class NDIFGauge:
     """
@@ -55,16 +50,12 @@
             return RayGauge('request_status', description='Track status of requests', tag_keys=request_labels)
         else:
             return PrometheusGauge('request_status', 'Track status of requests', request_labels)
-
-<<<<<<< HEAD
-    def update(self, request: RequestModel, api_key: str, status : ResponseModel.JobStatus, gpu_mem: int = 0) -> None:
-=======
+          
     def _initialize_network_gauge(self):
         """Initialize the network-related Gauge. Only used if the service is not 'ray'."""
         return PrometheusGauge('network_data', 'Track network data of requests', network_labels)
 
-    def update(self, request: RequestModel, api_key: str, status : ResponseModel.JobStatus) -> None:
->>>>>>> 87b84c47
+    def update(self, request: RequestModel, api_key: str, status : ResponseModel.JobStatus, gpu_mem: int = 0) -> None:
         """
         Update the values of the gauge to reflect the current status of a request.
         Handles both Ray and Prometheus Gauge APIs.
